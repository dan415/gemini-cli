--- conflicted
+++ resolved
@@ -66,11 +66,8 @@
   status: ToolCallStatus;
   confirmationDetails: ToolCallConfirmationDetails | undefined;
   renderOutputAsMarkdown?: boolean;
-<<<<<<< HEAD
   ptyId?: number;
-=======
   outputFile?: string;
->>>>>>> f0bbfe5f
 }
 
 export interface CompressionProps {
