--- conflicted
+++ resolved
@@ -87,14 +87,11 @@
   getGeminiClient: Mock<() => GeminiClient | undefined>;
   getUserTier: Mock<() => Promise<string | undefined>>;
   getIdeClient: Mock<() => { getCurrentIde: Mock<() => string | undefined> }>;
-<<<<<<< HEAD
   getTerminalWidth: Mock<() => number | undefined>;
   getTerminalHeight: Mock<() => number | undefined>;
   setTerminalWidth: Mock<(width: number) => void>;
   setTerminalHeight: Mock<(height: number) => void>;
-=======
   getScreenReader: Mock<() => boolean>;
->>>>>>> 9a072262
 }
 
 // Mock @google/gemini-cli-core and its Config class
@@ -176,14 +173,11 @@
           getConnectionStatus: vi.fn(() => 'connected'),
         })),
         isTrustedFolder: vi.fn(() => true),
-<<<<<<< HEAD
         getTerminalWidth: vi.fn(() => 80),
         getTerminalHeight: vi.fn(() => 24),
         setTerminalWidth: vi.fn(),
         setTerminalHeight: vi.fn(),
-=======
         getScreenReader: vi.fn(() => false),
->>>>>>> 9a072262
       };
     });
 
