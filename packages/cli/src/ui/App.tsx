/**
 * @license
 * Copyright 2025 Google LLC
 * SPDX-License-Identifier: Apache-2.0
 */

import { useCallback, useEffect, useMemo, useState, useRef } from 'react';
import {
  Box,
  type DOMElement,
  measureElement,
  Static,
  Text,
  useStdin,
  useStdout,
} from 'ink';
import {
  StreamingState,
  type HistoryItem,
  MessageType,
  ToolCallStatus,
  type HistoryItemWithoutId,
} from './types.js';
import { useTerminalSize } from './hooks/useTerminalSize.js';
import { useGeminiStream } from './hooks/useGeminiStream.js';
import { useLoadingIndicator } from './hooks/useLoadingIndicator.js';
import { useThemeCommand } from './hooks/useThemeCommand.js';
import { useAuthCommand } from './hooks/useAuthCommand.js';
import { useFolderTrust } from './hooks/useFolderTrust.js';
import { useEditorSettings } from './hooks/useEditorSettings.js';
import { useSlashCommandProcessor } from './hooks/slashCommandProcessor.js';
import { useAutoAcceptIndicator } from './hooks/useAutoAcceptIndicator.js';
import { useMessageQueue } from './hooks/useMessageQueue.js';
import { useConsoleMessages } from './hooks/useConsoleMessages.js';
import { Header } from './components/Header.js';
import { LoadingIndicator } from './components/LoadingIndicator.js';
import { AutoAcceptIndicator } from './components/AutoAcceptIndicator.js';
import { ShellModeIndicator } from './components/ShellModeIndicator.js';
import { InputPrompt } from './components/InputPrompt.js';
import { Footer } from './components/Footer.js';
import { ThemeDialog } from './components/ThemeDialog.js';
import { AuthDialog } from './components/AuthDialog.js';
import { AuthInProgress } from './components/AuthInProgress.js';
import { EditorSettingsDialog } from './components/EditorSettingsDialog.js';
import { FolderTrustDialog } from './components/FolderTrustDialog.js';
import { ShellConfirmationDialog } from './components/ShellConfirmationDialog.js';
import { RadioButtonSelect } from './components/shared/RadioButtonSelect.js';
import { Colors } from './colors.js';
import { loadHierarchicalGeminiMemory } from '../config/config.js';
import type { LoadedSettings } from '../config/settings.js';
import { SettingScope } from '../config/settings.js';
import { Tips } from './components/Tips.js';
import { ConsolePatcher } from './utils/ConsolePatcher.js';
import { registerCleanup } from '../utils/cleanup.js';
import { DetailedMessagesDisplay } from './components/DetailedMessagesDisplay.js';
import { HistoryItemDisplay } from './components/HistoryItemDisplay.js';
import { ContextSummaryDisplay } from './components/ContextSummaryDisplay.js';
import { useHistory } from './hooks/useHistoryManager.js';
import process from 'node:process';
import type { EditorType, Config, IdeContext } from '@google/gemini-cli-core';
import {
  ApprovalMode,
  getAllGeminiMdFilenames,
  isEditorAvailable,
  getErrorMessage,
  AuthType,
  logFlashFallback,
  FlashFallbackEvent,
  ideContext,
  isProQuotaExceededError,
  isGenericQuotaExceededError,
  UserTierId,
} from '@google/gemini-cli-core';
import type { IdeIntegrationNudgeResult } from './IdeIntegrationNudge.js';
import { IdeIntegrationNudge } from './IdeIntegrationNudge.js';
import { validateAuthMethod } from '../config/auth.js';
import { useLogger } from './hooks/useLogger.js';
import { StreamingContext } from './contexts/StreamingContext.js';
import {
  SessionStatsProvider,
  useSessionStats,
} from './contexts/SessionContext.js';
import { useGitBranchName } from './hooks/useGitBranchName.js';
import { useFocus } from './hooks/useFocus.js';
import { useBracketedPaste } from './hooks/useBracketedPaste.js';
import { useTextBuffer } from './components/shared/text-buffer.js';
import { useVimMode, VimModeProvider } from './contexts/VimModeContext.js';
import { useVim } from './hooks/vim.js';
import type { Key } from './hooks/useKeypress.js';
import { useKeypress } from './hooks/useKeypress.js';
import { KeypressProvider } from './contexts/KeypressContext.js';
import { useKittyKeyboardProtocol } from './hooks/useKittyKeyboardProtocol.js';
import { keyMatchers, Command } from './keyMatchers.js';
import * as fs from 'node:fs';
import { UpdateNotification } from './components/UpdateNotification.js';
import type { UpdateObject } from './utils/updateCheck.js';
import ansiEscapes from 'ansi-escapes';
import { OverflowProvider } from './contexts/OverflowContext.js';
import { ShowMoreLines } from './components/ShowMoreLines.js';
import { PrivacyNotice } from './privacy/PrivacyNotice.js';
import { useSettingsCommand } from './hooks/useSettingsCommand.js';
import { SettingsDialog } from './components/SettingsDialog.js';
import { setUpdateHandler } from '../utils/handleAutoUpdate.js';
import { appEvents, AppEvent } from '../utils/events.js';
import { isNarrowWidth } from './utils/isNarrowWidth.js';
import { useWorkspaceMigration } from './hooks/useWorkspaceMigration.js';
import { WorkspaceMigrationDialog } from './components/WorkspaceMigrationDialog.js';

const CTRL_EXIT_PROMPT_DURATION_MS = 1000;
// Maximum number of queued messages to display in UI to prevent performance issues
const MAX_DISPLAYED_QUEUED_MESSAGES = 3;

interface AppProps {
  config: Config;
  settings: LoadedSettings;
  startupWarnings?: string[];
  version: string;
}

function isToolExecuting(pendingHistoryItems: HistoryItemWithoutId[]) {
  return pendingHistoryItems.some((item) => {
    if (item && item.type === 'tool_group') {
      return item.tools.some(
        (tool) => ToolCallStatus.Executing === tool.status,
      );
    }
    return false;
  });
}

export const AppWrapper = (props: AppProps) => {
  const kittyProtocolStatus = useKittyKeyboardProtocol();
  return (
    <KeypressProvider
      kittyProtocolEnabled={kittyProtocolStatus.enabled}
      config={props.config}
      debugKeystrokeLogging={props.settings.merged.debugKeystrokeLogging}
    >
      <SessionStatsProvider>
        <VimModeProvider settings={props.settings}>
          <App {...props} />
        </VimModeProvider>
      </SessionStatsProvider>
    </KeypressProvider>
  );
};

const App = ({ config, settings, startupWarnings = [], version }: AppProps) => {
  const isFocused = useFocus();
  useBracketedPaste();
  const [updateInfo, setUpdateInfo] = useState<UpdateObject | null>(null);
  const { stdout } = useStdout();
  const nightly = version.includes('nightly');
  const { history, addItem, clearItems, loadHistory } = useHistory();

  const [idePromptAnswered, setIdePromptAnswered] = useState(false);
  const currentIDE = config.getIdeClient().getCurrentIde();
  useEffect(() => {
    registerCleanup(() => config.getIdeClient().disconnect());
  }, [config]);
  const shouldShowIdePrompt =
    currentIDE &&
    !config.getIdeMode() &&
    !settings.merged.hasSeenIdeIntegrationNudge &&
    !idePromptAnswered;

  useEffect(() => {
    const cleanup = setUpdateHandler(addItem, setUpdateInfo);
    return cleanup;
  }, [addItem]);

  const {
    consoleMessages,
    handleNewMessage,
    clearConsoleMessages: clearConsoleMessagesState,
  } = useConsoleMessages();

  useEffect(() => {
    const consolePatcher = new ConsolePatcher({
      onNewMessage: handleNewMessage,
      debugMode: config.getDebugMode(),
    });
    consolePatcher.patch();
    registerCleanup(consolePatcher.cleanup);
  }, [handleNewMessage, config]);

  const { stats: sessionStats } = useSessionStats();
  const [staticNeedsRefresh, setStaticNeedsRefresh] = useState(false);
  const [staticKey, setStaticKey] = useState(0);
  const refreshStatic = useCallback(() => {
    stdout.write(ansiEscapes.clearTerminal);
    setStaticKey((prev) => prev + 1);
  }, [setStaticKey, stdout]);

  const [geminiMdFileCount, setGeminiMdFileCount] = useState<number>(0);
  const [debugMessage, setDebugMessage] = useState<string>('');
  const [themeError, setThemeError] = useState<string | null>(null);
  const [authError, setAuthError] = useState<string | null>(null);
  const [editorError, setEditorError] = useState<string | null>(null);
  const [footerHeight, setFooterHeight] = useState<number>(0);
  const [corgiMode, setCorgiMode] = useState(false);
  const [isTrustedFolderState, setIsTrustedFolder] = useState(
    config.isTrustedFolder(),
  );
  const [currentModel, setCurrentModel] = useState(config.getModel());
  const [shellModeActive, setShellModeActive] = useState(false);
  const [showErrorDetails, setShowErrorDetails] = useState<boolean>(false);
  const [showToolDescriptions, setShowToolDescriptions] =
    useState<boolean>(false);

  const [ctrlCPressedOnce, setCtrlCPressedOnce] = useState(false);
  const [quittingMessages, setQuittingMessages] = useState<
    HistoryItem[] | null
  >(null);
  const ctrlCTimerRef = useRef<NodeJS.Timeout | null>(null);
  const [ctrlDPressedOnce, setCtrlDPressedOnce] = useState(false);
  const ctrlDTimerRef = useRef<NodeJS.Timeout | null>(null);
  const [constrainHeight, setConstrainHeight] = useState<boolean>(true);
  const [showPrivacyNotice, setShowPrivacyNotice] = useState<boolean>(false);
  const [modelSwitchedFromQuotaError, setModelSwitchedFromQuotaError] =
    useState<boolean>(false);
  const [userTier, setUserTier] = useState<UserTierId | undefined>(undefined);
  const [ideContextState, setIdeContextState] = useState<
    IdeContext | undefined
  >();
  const [showEscapePrompt, setShowEscapePrompt] = useState(false);
  const [isProcessing, setIsProcessing] = useState<boolean>(false);
<<<<<<< HEAD
  const [shellInputFocused, setShellInputFocused] = useState(false);
  const [cursorPosition, setCursorPosition] = useState<{
    x: number;
    y: number;
  } | null>(null);
=======
  const {
    showWorkspaceMigrationDialog,
    workspaceExtensions,
    onWorkspaceMigrationDialogOpen,
    onWorkspaceMigrationDialogClose,
  } = useWorkspaceMigration(settings);
>>>>>>> c79f145b

  useEffect(() => {
    const unsubscribe = ideContext.subscribeToIdeContext(setIdeContextState);
    // Set the initial value
    setIdeContextState(ideContext.getIdeContext());
    return unsubscribe;
  }, []);

  useEffect(() => {
    const openDebugConsole = () => {
      setShowErrorDetails(true);
      setConstrainHeight(false); // Make sure the user sees the full message.
    };
    appEvents.on(AppEvent.OpenDebugConsole, openDebugConsole);

    const logErrorHandler = (errorMessage: unknown) => {
      handleNewMessage({
        type: 'error',
        content: String(errorMessage),
        count: 1,
      });
    };
    appEvents.on(AppEvent.LogError, logErrorHandler);

    return () => {
      appEvents.off(AppEvent.OpenDebugConsole, openDebugConsole);
      appEvents.off(AppEvent.LogError, logErrorHandler);
    };
  }, [handleNewMessage]);

  const openPrivacyNotice = useCallback(() => {
    setShowPrivacyNotice(true);
  }, []);

  const handleEscapePromptChange = useCallback((showPrompt: boolean) => {
    setShowEscapePrompt(showPrompt);
  }, []);

  const initialPromptSubmitted = useRef(false);

  const errorCount = useMemo(
    () =>
      consoleMessages
        .filter((msg) => msg.type === 'error')
        .reduce((total, msg) => total + msg.count, 0),
    [consoleMessages],
  );

  const {
    isThemeDialogOpen,
    openThemeDialog,
    handleThemeSelect,
    handleThemeHighlight,
  } = useThemeCommand(settings, setThemeError, addItem);

  const { isSettingsDialogOpen, openSettingsDialog, closeSettingsDialog } =
    useSettingsCommand();

  const { isFolderTrustDialogOpen, handleFolderTrustSelect, isRestarting } =
    useFolderTrust(settings, setIsTrustedFolder);

  const {
    isAuthDialogOpen,
    openAuthDialog,
    handleAuthSelect,
    isAuthenticating,
    cancelAuthentication,
  } = useAuthCommand(settings, setAuthError, config);

  useEffect(() => {
    if (settings.merged.selectedAuthType && !settings.merged.useExternalAuth) {
      const error = validateAuthMethod(settings.merged.selectedAuthType);
      if (error) {
        setAuthError(error);
        openAuthDialog();
      }
    }
  }, [
    settings.merged.selectedAuthType,
    settings.merged.useExternalAuth,
    openAuthDialog,
    setAuthError,
  ]);

  // Sync user tier from config when authentication changes
  useEffect(() => {
    // Only sync when not currently authenticating
    if (!isAuthenticating) {
      setUserTier(config.getGeminiClient()?.getUserTier());
    }
  }, [config, isAuthenticating]);

  const {
    isEditorDialogOpen,
    openEditorDialog,
    handleEditorSelect,
    exitEditorDialog,
  } = useEditorSettings(settings, setEditorError, addItem);

  const toggleCorgiMode = useCallback(() => {
    setCorgiMode((prev) => !prev);
  }, []);

  const performMemoryRefresh = useCallback(async () => {
    addItem(
      {
        type: MessageType.INFO,
        text: 'Refreshing hierarchical memory (GEMINI.md or other context files)...',
      },
      Date.now(),
    );
    try {
      const { memoryContent, fileCount } = await loadHierarchicalGeminiMemory(
        process.cwd(),
        settings.merged.loadMemoryFromIncludeDirectories
          ? config.getWorkspaceContext().getDirectories()
          : [],
        config.getDebugMode(),
        config.getFileService(),
        settings.merged,
        config.getExtensionContextFilePaths(),
        settings.merged.memoryImportFormat || 'tree', // Use setting or default to 'tree'
        config.getFileFilteringOptions(),
      );

      config.setUserMemory(memoryContent);
      config.setGeminiMdFileCount(fileCount);
      setGeminiMdFileCount(fileCount);

      addItem(
        {
          type: MessageType.INFO,
          text: `Memory refreshed successfully. ${memoryContent.length > 0 ? `Loaded ${memoryContent.length} characters from ${fileCount} file(s).` : 'No memory content found.'}`,
        },
        Date.now(),
      );
      if (config.getDebugMode()) {
        console.log(
          `[DEBUG] Refreshed memory content in config: ${memoryContent.substring(0, 200)}...`,
        );
      }
    } catch (error) {
      const errorMessage = getErrorMessage(error);
      addItem(
        {
          type: MessageType.ERROR,
          text: `Error refreshing memory: ${errorMessage}`,
        },
        Date.now(),
      );
      console.error('Error refreshing memory:', error);
    }
  }, [config, addItem, settings.merged]);

  // Watch for model changes (e.g., from Flash fallback)
  useEffect(() => {
    const checkModelChange = () => {
      const configModel = config.getModel();
      if (configModel !== currentModel) {
        setCurrentModel(configModel);
      }
    };

    // Check immediately and then periodically
    checkModelChange();
    const interval = setInterval(checkModelChange, 1000); // Check every second

    return () => clearInterval(interval);
  }, [config, currentModel]);

  // Set up Flash fallback handler
  useEffect(() => {
    const flashFallbackHandler = async (
      currentModel: string,
      fallbackModel: string,
      error?: unknown,
    ): Promise<boolean> => {
      let message: string;

      if (
        config.getContentGeneratorConfig().authType ===
        AuthType.LOGIN_WITH_GOOGLE
      ) {
        // Use actual user tier if available; otherwise, default to FREE tier behavior (safe default)
        const isPaidTier =
          userTier === UserTierId.LEGACY || userTier === UserTierId.STANDARD;

        // Check if this is a Pro quota exceeded error
        if (error && isProQuotaExceededError(error)) {
          if (isPaidTier) {
            message = `⚡ You have reached your daily ${currentModel} quota limit.
⚡ Automatically switching from ${currentModel} to ${fallbackModel} for the remainder of this session.
⚡ To continue accessing the ${currentModel} model today, consider using /auth to switch to using a paid API key from AI Studio at https://aistudio.google.com/apikey`;
          } else {
            message = `⚡ You have reached your daily ${currentModel} quota limit.
⚡ Automatically switching from ${currentModel} to ${fallbackModel} for the remainder of this session.
⚡ To increase your limits, upgrade to a Gemini Code Assist Standard or Enterprise plan with higher limits at https://goo.gle/set-up-gemini-code-assist
⚡ Or you can utilize a Gemini API Key. See: https://goo.gle/gemini-cli-docs-auth#gemini-api-key
⚡ You can switch authentication methods by typing /auth`;
          }
        } else if (error && isGenericQuotaExceededError(error)) {
          if (isPaidTier) {
            message = `⚡ You have reached your daily quota limit.
⚡ Automatically switching from ${currentModel} to ${fallbackModel} for the remainder of this session.
⚡ To continue accessing the ${currentModel} model today, consider using /auth to switch to using a paid API key from AI Studio at https://aistudio.google.com/apikey`;
          } else {
            message = `⚡ You have reached your daily quota limit.
⚡ Automatically switching from ${currentModel} to ${fallbackModel} for the remainder of this session.
⚡ To increase your limits, upgrade to a Gemini Code Assist Standard or Enterprise plan with higher limits at https://goo.gle/set-up-gemini-code-assist
⚡ Or you can utilize a Gemini API Key. See: https://goo.gle/gemini-cli-docs-auth#gemini-api-key
⚡ You can switch authentication methods by typing /auth`;
          }
        } else {
          if (isPaidTier) {
            // Default fallback message for other cases (like consecutive 429s)
            message = `⚡ Automatically switching from ${currentModel} to ${fallbackModel} for faster responses for the remainder of this session.
⚡ Possible reasons for this are that you have received multiple consecutive capacity errors or you have reached your daily ${currentModel} quota limit
⚡ To continue accessing the ${currentModel} model today, consider using /auth to switch to using a paid API key from AI Studio at https://aistudio.google.com/apikey`;
          } else {
            // Default fallback message for other cases (like consecutive 429s)
            message = `⚡ Automatically switching from ${currentModel} to ${fallbackModel} for faster responses for the remainder of this session.
⚡ Possible reasons for this are that you have received multiple consecutive capacity errors or you have reached your daily ${currentModel} quota limit
⚡ To increase your limits, upgrade to a Gemini Code Assist Standard or Enterprise plan with higher limits at https://goo.gle/set-up-gemini-code-assist
⚡ Or you can utilize a Gemini API Key. See: https://goo.gle/gemini-cli-docs-auth#gemini-api-key
⚡ You can switch authentication methods by typing /auth`;
          }
        }

        // Add message to UI history
        addItem(
          {
            type: MessageType.INFO,
            text: message,
          },
          Date.now(),
        );

        // Set the flag to prevent tool continuation
        setModelSwitchedFromQuotaError(true);
        // Set global quota error flag to prevent Flash model calls
        config.setQuotaErrorOccurred(true);
      }

      // Switch model for future use but return false to stop current retry
      config.setModel(fallbackModel);
      config.setFallbackMode(true);
      logFlashFallback(
        config,
        new FlashFallbackEvent(config.getContentGeneratorConfig().authType!),
      );
      return false; // Don't continue with current prompt
    };

    config.setFlashFallbackHandler(flashFallbackHandler);
  }, [config, addItem, userTier]);

  // Terminal and UI setup
  const { rows: terminalHeight, columns: terminalWidth } = useTerminalSize();

  const isNarrow = isNarrowWidth(terminalWidth);
  const { stdin, setRawMode } = useStdin();
  const isInitialMount = useRef(true);

  const widthFraction = 0.9;
  const inputWidth = Math.max(
    20,
    Math.floor(terminalWidth * widthFraction) - 3,
  );
  const suggestionsWidth = Math.max(20, Math.floor(terminalWidth * 0.8));

  // Utility callbacks
  const isValidPath = useCallback((filePath: string): boolean => {
    try {
      return fs.existsSync(filePath) && fs.statSync(filePath).isFile();
    } catch (_e) {
      return false;
    }
  }, []);

  const getPreferredEditor = useCallback(() => {
    const editorType = settings.merged.preferredEditor;
    const isValidEditor = isEditorAvailable(editorType);
    if (!isValidEditor) {
      openEditorDialog();
      return;
    }
    return editorType as EditorType;
  }, [settings, openEditorDialog]);

  const onAuthError = useCallback(() => {
    setAuthError('reauth required');
    openAuthDialog();
  }, [openAuthDialog, setAuthError]);

  // Core hooks and processors
  const {
    vimEnabled: vimModeEnabled,
    vimMode,
    toggleVimEnabled,
  } = useVimMode();

  const {
    handleSlashCommand,
    slashCommands,
    pendingHistoryItems: pendingSlashCommandHistoryItems,
    commandContext,
    shellConfirmationRequest,
    confirmationRequest,
  } = useSlashCommandProcessor(
    config,
    settings,
    addItem,
    clearItems,
    loadHistory,
    refreshStatic,
    setDebugMessage,
    openThemeDialog,
    openAuthDialog,
    openEditorDialog,
    toggleCorgiMode,
    setQuittingMessages,
    openPrivacyNotice,
    openSettingsDialog,
    toggleVimEnabled,
    setIsProcessing,
    setGeminiMdFileCount,
  );

  const buffer = useTextBuffer({
    initialText: '',
    viewport: { height: 10, width: inputWidth },
    stdin,
    setRawMode,
    isValidPath,
    shellModeActive,
  });

  const [userMessages, setUserMessages] = useState<string[]>([]);

  // Stable reference for cancel handler to avoid circular dependency
  const cancelHandlerRef = useRef<() => void>(() => {});

  const {
    streamingState,
    submitQuery,
    initError,
    pendingHistoryItems: pendingGeminiHistoryItems,
    thought,
    cancelOngoingRequest,
    activeShellPtyId,
  } = useGeminiStream(
    config.getGeminiClient(),
    history,
    addItem,
    config,
    setDebugMessage,
    handleSlashCommand,
    shellModeActive,
    getPreferredEditor,
    onAuthError,
    performMemoryRefresh,
    modelSwitchedFromQuotaError,
    setModelSwitchedFromQuotaError,
    refreshStatic,
    () => cancelHandlerRef.current(),
    setShellInputFocused,
    terminalWidth,
    terminalHeight,
    shellInputFocused,
    setCursorPosition,
  );

  const pendingHistoryItems = useMemo(
    () => [...pendingSlashCommandHistoryItems, ...pendingGeminiHistoryItems],
    [pendingSlashCommandHistoryItems, pendingGeminiHistoryItems],
  );

  // Message queue for handling input during streaming
  const { messageQueue, addMessage, clearQueue, getQueuedMessagesText } =
    useMessageQueue({
      streamingState,
      submitQuery,
    });

  // Update the cancel handler with message queue support
  cancelHandlerRef.current = useCallback(() => {
    if (isToolExecuting(pendingHistoryItems)) {
      buffer.setText(''); // Just clear the prompt
      return;
    }

    const lastUserMessage = userMessages.at(-1);
    let textToSet = lastUserMessage || '';

    // Append queued messages if any exist
    const queuedText = getQueuedMessagesText();
    if (queuedText) {
      textToSet = textToSet ? `${textToSet}\n\n${queuedText}` : queuedText;
      clearQueue();
    }

    if (textToSet) {
      buffer.setText(textToSet);
    }
  }, [
    buffer,
    userMessages,
    getQueuedMessagesText,
    clearQueue,
    pendingHistoryItems,
  ]);

  // Input handling - queue messages for processing
  const handleFinalSubmit = useCallback(
    (submittedValue: string) => {
      addMessage(submittedValue);
    },
    [addMessage],
  );

  const handleIdePromptComplete = useCallback(
    (result: IdeIntegrationNudgeResult) => {
      if (result.userSelection === 'yes') {
        if (result.isExtensionPreInstalled) {
          handleSlashCommand('/ide enable');
        } else {
          handleSlashCommand('/ide install');
        }
        settings.setValue(
          SettingScope.User,
          'hasSeenIdeIntegrationNudge',
          true,
        );
      } else if (result.userSelection === 'dismiss') {
        settings.setValue(
          SettingScope.User,
          'hasSeenIdeIntegrationNudge',
          true,
        );
      }
      setIdePromptAnswered(true);
    },
    [handleSlashCommand, settings],
  );

  const { handleInput: vimHandleInput } = useVim(buffer, handleFinalSubmit);

  const { elapsedTime, currentLoadingPhrase } =
    useLoadingIndicator(streamingState);
  const showAutoAcceptIndicator = useAutoAcceptIndicator({ config, addItem });

  const handleExit = useCallback(
    (
      pressedOnce: boolean,
      setPressedOnce: (value: boolean) => void,
      timerRef: ReturnType<typeof useRef<NodeJS.Timeout | null>>,
    ) => {
      if (pressedOnce) {
        if (timerRef.current) {
          clearTimeout(timerRef.current);
        }
        // Directly invoke the central command handler.
        handleSlashCommand('/quit');
      } else {
        setPressedOnce(true);
        timerRef.current = setTimeout(() => {
          setPressedOnce(false);
          timerRef.current = null;
        }, CTRL_EXIT_PROMPT_DURATION_MS);
      }
    },
    [handleSlashCommand],
  );

  const handleGlobalKeypress = useCallback(
    (key: Key) => {
      // Debug log keystrokes if enabled
      if (settings.merged.debugKeystrokeLogging) {
        console.log('[DEBUG] Keystroke:', JSON.stringify(key));
      }

      let enteringConstrainHeightMode = false;
      if (!constrainHeight) {
        enteringConstrainHeightMode = true;
        setConstrainHeight(true);
      }

      if (keyMatchers[Command.SHOW_ERROR_DETAILS](key)) {
        setShowErrorDetails((prev) => !prev);
      } else if (keyMatchers[Command.TOGGLE_TOOL_DESCRIPTIONS](key)) {
        const newValue = !showToolDescriptions;
        setShowToolDescriptions(newValue);

        const mcpServers = config.getMcpServers();
        if (Object.keys(mcpServers || {}).length > 0) {
          handleSlashCommand(newValue ? '/mcp desc' : '/mcp nodesc');
        }
      } else if (
        keyMatchers[Command.TOGGLE_IDE_CONTEXT_DETAIL](key) &&
        config.getIdeMode() &&
        ideContextState
      ) {
        // Show IDE status when in IDE mode and context is available.
        handleSlashCommand('/ide status');
      } else if (keyMatchers[Command.QUIT](key)) {
        // When authenticating, let AuthInProgress component handle Ctrl+C.
        if (isAuthenticating) {
          return;
        }
        if (!ctrlCPressedOnce) {
          cancelOngoingRequest?.();
        }
        handleExit(ctrlCPressedOnce, setCtrlCPressedOnce, ctrlCTimerRef);
      } else if (keyMatchers[Command.EXIT](key)) {
        if (buffer.text.length > 0) {
          return;
        }
        handleExit(ctrlDPressedOnce, setCtrlDPressedOnce, ctrlDTimerRef);
      } else if (
        keyMatchers[Command.SHOW_MORE_LINES](key) &&
        !enteringConstrainHeightMode
      ) {
        setConstrainHeight(false);
      } else if (keyMatchers[Command.TOGGLE_SHELL_INPUT_FOCUS](key)) {
        if (activeShellPtyId || shellInputFocused) {
          setShellInputFocused((prev) => !prev);
        }
      }
    },
    [
      constrainHeight,
      setConstrainHeight,
      setShowErrorDetails,
      showToolDescriptions,
      setShowToolDescriptions,
      config,
      ideContextState,
      handleExit,
      ctrlCPressedOnce,
      setCtrlCPressedOnce,
      ctrlCTimerRef,
      buffer.text.length,
      ctrlDPressedOnce,
      setCtrlDPressedOnce,
      ctrlDTimerRef,
      handleSlashCommand,
      isAuthenticating,
      cancelOngoingRequest,
      activeShellPtyId,
      shellInputFocused,
      settings.merged.debugKeystrokeLogging,
    ],
  );

  useKeypress(handleGlobalKeypress, {
    isActive: true,
  });

  useEffect(() => {
    if (config) {
      setGeminiMdFileCount(config.getGeminiMdFileCount());
    }
  }, [config, config.getGeminiMdFileCount]);

  const logger = useLogger(config.storage);

  useEffect(() => {
    const fetchUserMessages = async () => {
      const pastMessagesRaw = (await logger?.getPreviousUserMessages()) || []; // Newest first

      const currentSessionUserMessages = history
        .filter(
          (item): item is HistoryItem & { type: 'user'; text: string } =>
            item.type === 'user' &&
            typeof item.text === 'string' &&
            item.text.trim() !== '',
        )
        .map((item) => item.text)
        .reverse(); // Newest first, to match pastMessagesRaw sorting

      // Combine, with current session messages being more recent
      const combinedMessages = [
        ...currentSessionUserMessages,
        ...pastMessagesRaw,
      ];

      // Deduplicate consecutive identical messages from the combined list (still newest first)
      const deduplicatedMessages: string[] = [];
      if (combinedMessages.length > 0) {
        deduplicatedMessages.push(combinedMessages[0]); // Add the newest one unconditionally
        for (let i = 1; i < combinedMessages.length; i++) {
          if (combinedMessages[i] !== combinedMessages[i - 1]) {
            deduplicatedMessages.push(combinedMessages[i]);
          }
        }
      }
      // Reverse to oldest first for useInputHistory
      setUserMessages(deduplicatedMessages.reverse());
    };
    fetchUserMessages();
  }, [history, logger]);

  const isInputActive =
    (streamingState === StreamingState.Idle ||
      streamingState === StreamingState.Responding) &&
    !initError &&
    !isProcessing;

  const handleClearScreen = useCallback(() => {
    clearItems();
    clearConsoleMessagesState();
    console.clear();
    refreshStatic();
  }, [clearItems, clearConsoleMessagesState, refreshStatic]);

  const mainControlsRef = useRef<DOMElement>(null);
  const pendingHistoryItemRef = useRef<DOMElement>(null);

  useEffect(() => {
    if (mainControlsRef.current) {
      const fullFooterMeasurement = measureElement(mainControlsRef.current);
      setFooterHeight(fullFooterMeasurement.height);
    }
  }, [terminalHeight, consoleMessages, showErrorDetails]);

  const staticExtraHeight = /* margins and padding */ 3;
  const availableTerminalHeight = useMemo(
    () => terminalHeight - footerHeight - staticExtraHeight,
    [terminalHeight, footerHeight],
  );

  useEffect(() => {
    // skip refreshing Static during first mount
    if (isInitialMount.current) {
      isInitialMount.current = false;
      return;
    }

    // debounce so it doesn't fire up too often during resize
    const handler = setTimeout(() => {
      setStaticNeedsRefresh(false);
      refreshStatic();
    }, 300);

    config.setTerminalHeight(terminalHeight * 0.5);
    config.setTerminalWidth(terminalWidth * 0.5);

    return () => {
      clearTimeout(handler);
    };
  }, [terminalWidth, terminalHeight, refreshStatic, config]);

  useEffect(() => {
    if (streamingState === StreamingState.Idle && staticNeedsRefresh) {
      setStaticNeedsRefresh(false);
      refreshStatic();
    }
  }, [streamingState, refreshStatic, staticNeedsRefresh]);

  const filteredConsoleMessages = useMemo(() => {
    if (config.getDebugMode()) {
      return consoleMessages;
    }
    return consoleMessages.filter((msg) => msg.type !== 'debug');
  }, [consoleMessages, config]);

  const branchName = useGitBranchName(config.getTargetDir());

  const contextFileNames = useMemo(() => {
    const fromSettings = settings.merged.contextFileName;
    if (fromSettings) {
      return Array.isArray(fromSettings) ? fromSettings : [fromSettings];
    }
    return getAllGeminiMdFilenames();
  }, [settings.merged.contextFileName]);

  const initialPrompt = useMemo(() => config.getQuestion(), [config]);
  const geminiClient = config.getGeminiClient();

  useEffect(() => {
    if (activeShellPtyId) {
      geminiClient.resizeShell(
        activeShellPtyId,
        Math.floor(terminalWidth * 0.5),
        Math.floor(terminalHeight * 0.5),
      );
    }
  }, [terminalHeight, terminalWidth, activeShellPtyId, geminiClient]);

  useEffect(() => {
    if (
      initialPrompt &&
      !initialPromptSubmitted.current &&
      !isAuthenticating &&
      !isAuthDialogOpen &&
      !isThemeDialogOpen &&
      !isEditorDialogOpen &&
      !showPrivacyNotice &&
      geminiClient?.isInitialized?.()
    ) {
      submitQuery(initialPrompt);
      initialPromptSubmitted.current = true;
    }
  }, [
    initialPrompt,
    submitQuery,
    isAuthenticating,
    isAuthDialogOpen,
    isThemeDialogOpen,
    isEditorDialogOpen,
    showPrivacyNotice,
    geminiClient,
  ]);

  if (quittingMessages) {
    return (
      <Box flexDirection="column" marginBottom={1}>
        {quittingMessages.map((item) => (
          <HistoryItemDisplay
            key={item.id}
            availableTerminalHeight={
              constrainHeight ? availableTerminalHeight : undefined
            }
            terminalWidth={terminalWidth}
            item={item}
            isPending={false}
            config={config}
          />
        ))}
      </Box>
    );
  }

  const mainAreaWidth = Math.floor(terminalWidth * 0.9);
  const debugConsoleMaxHeight = Math.floor(Math.max(terminalHeight * 0.2, 5));
  // Arbitrary threshold to ensure that items in the static area are large
  // enough but not too large to make the terminal hard to use.
  const staticAreaMaxItemHeight = Math.max(terminalHeight * 4, 100);
  const placeholder = vimModeEnabled
    ? "  Press 'i' for INSERT mode and 'Esc' for NORMAL mode."
    : '  Type your message or @path/to/file';

  return (
    <StreamingContext.Provider value={streamingState}>
      <Box flexDirection="column" width="90%">
        {/*
         * The Static component is an Ink intrinsic in which there can only be 1 per application.
         * Because of this restriction we're hacking it slightly by having a 'header' item here to
         * ensure that it's statically rendered.
         *
         * Background on the Static Item: Anything in the Static component is written a single time
         * to the console. Think of it like doing a console.log and then never using ANSI codes to
         * clear that content ever again. Effectively it has a moving frame that every time new static
         * content is set it'll flush content to the terminal and move the area which it's "clearing"
         * down a notch. Without Static the area which gets erased and redrawn continuously grows.
         */}
        <Static
          key={staticKey}
          items={[
            <Box flexDirection="column" key="header">
              {!(settings.merged.hideBanner || config.getScreenReader()) && (
                <Header version={version} nightly={nightly} />
              )}
              {!(settings.merged.hideTips || config.getScreenReader()) && (
                <Tips config={config} />
              )}
            </Box>,
            ...history.map((h) => (
              <HistoryItemDisplay
                terminalWidth={mainAreaWidth}
                availableTerminalHeight={staticAreaMaxItemHeight}
                key={h.id}
                item={h}
                isPending={false}
                config={config}
                commands={slashCommands}
              />
            )),
          ]}
        >
          {(item) => item}
        </Static>
        <OverflowProvider>
          <Box ref={pendingHistoryItemRef} flexDirection="column">
            {pendingHistoryItems.map((item, i) => (
              <HistoryItemDisplay
                key={i}
                availableTerminalHeight={
                  constrainHeight ? availableTerminalHeight : undefined
                }
                terminalWidth={mainAreaWidth}
                // TODO(taehykim): It seems like references to ids aren't necessary in
                // HistoryItemDisplay. Refactor later. Use a fake id for now.
                item={{ ...item, id: 0 }}
                isPending={true}
                config={config}
                isFocused={!isEditorDialogOpen}
                activeShellPtyId={activeShellPtyId}
                shellInputFocused={shellInputFocused}
                cursorPosition={cursorPosition}
              />
            ))}
            <ShowMoreLines constrainHeight={constrainHeight} />
          </Box>
        </OverflowProvider>

        <Box flexDirection="column" ref={mainControlsRef}>
          {/* Move UpdateNotification to render update notification above input area */}
          {updateInfo && <UpdateNotification message={updateInfo.message} />}
          {startupWarnings.length > 0 && (
            <Box
              borderStyle="round"
              borderColor={Colors.AccentYellow}
              paddingX={1}
              marginY={1}
              flexDirection="column"
            >
              {startupWarnings.map((warning, index) => (
                <Text key={index} color={Colors.AccentYellow}>
                  {warning}
                </Text>
              ))}
            </Box>
          )}
          {showWorkspaceMigrationDialog ? (
            <WorkspaceMigrationDialog
              workspaceExtensions={workspaceExtensions}
              onOpen={onWorkspaceMigrationDialogOpen}
              onClose={onWorkspaceMigrationDialogClose}
            />
          ) : shouldShowIdePrompt && currentIDE ? (
            <IdeIntegrationNudge
              ide={currentIDE}
              onComplete={handleIdePromptComplete}
            />
          ) : isFolderTrustDialogOpen ? (
            <FolderTrustDialog
              onSelect={handleFolderTrustSelect}
              isRestarting={isRestarting}
            />
          ) : shellConfirmationRequest ? (
            <ShellConfirmationDialog request={shellConfirmationRequest} />
          ) : confirmationRequest ? (
            <Box flexDirection="column">
              {confirmationRequest.prompt}
              <Box paddingY={1}>
                <RadioButtonSelect
                  isFocused={!!confirmationRequest}
                  items={[
                    { label: 'Yes', value: true },
                    { label: 'No', value: false },
                  ]}
                  onSelect={(value: boolean) => {
                    confirmationRequest.onConfirm(value);
                  }}
                />
              </Box>
            </Box>
          ) : isThemeDialogOpen ? (
            <Box flexDirection="column">
              {themeError && (
                <Box marginBottom={1}>
                  <Text color={Colors.AccentRed}>{themeError}</Text>
                </Box>
              )}
              <ThemeDialog
                onSelect={handleThemeSelect}
                onHighlight={handleThemeHighlight}
                settings={settings}
                availableTerminalHeight={
                  constrainHeight
                    ? terminalHeight - staticExtraHeight
                    : undefined
                }
                terminalWidth={mainAreaWidth}
              />
            </Box>
          ) : isSettingsDialogOpen ? (
            <Box flexDirection="column">
              <SettingsDialog
                settings={settings}
                onSelect={() => closeSettingsDialog()}
                onRestartRequest={() => process.exit(0)}
              />
            </Box>
          ) : isAuthenticating ? (
            <>
              <AuthInProgress
                onTimeout={() => {
                  setAuthError('Authentication timed out. Please try again.');
                  cancelAuthentication();
                  openAuthDialog();
                }}
              />
              {showErrorDetails && (
                <OverflowProvider>
                  <Box flexDirection="column">
                    <DetailedMessagesDisplay
                      messages={filteredConsoleMessages}
                      maxHeight={
                        constrainHeight ? debugConsoleMaxHeight : undefined
                      }
                      width={inputWidth}
                    />
                    <ShowMoreLines constrainHeight={constrainHeight} />
                  </Box>
                </OverflowProvider>
              )}
            </>
          ) : isAuthDialogOpen ? (
            <Box flexDirection="column">
              <AuthDialog
                onSelect={handleAuthSelect}
                settings={settings}
                initialErrorMessage={authError}
              />
            </Box>
          ) : isEditorDialogOpen ? (
            <Box flexDirection="column">
              {editorError && (
                <Box marginBottom={1}>
                  <Text color={Colors.AccentRed}>{editorError}</Text>
                </Box>
              )}
              <EditorSettingsDialog
                onSelect={handleEditorSelect}
                settings={settings}
                onExit={exitEditorDialog}
              />
            </Box>
          ) : showPrivacyNotice ? (
            <PrivacyNotice
              onExit={() => setShowPrivacyNotice(false)}
              config={config}
            />
          ) : (
            <>
              {!shellInputFocused && (
                <LoadingIndicator
                  thought={
                    streamingState === StreamingState.WaitingForConfirmation ||
                    config.getAccessibility()?.disableLoadingPhrases ||
                    config.getScreenReader()
                      ? undefined
                      : thought
                  }
                  currentLoadingPhrase={
                    config.getAccessibility()?.disableLoadingPhrases ||
                    config.getScreenReader()
                      ? undefined
                      : currentLoadingPhrase
                  }
                  elapsedTime={elapsedTime}
                />
              )}
              {/* Display queued messages below loading indicator */}
              {messageQueue.length > 0 && (
                <Box flexDirection="column" marginTop={1}>
                  {messageQueue
                    .slice(0, MAX_DISPLAYED_QUEUED_MESSAGES)
                    .map((message, index) => {
                      // Ensure multi-line messages are collapsed for the preview.
                      // Replace all whitespace (including newlines) with a single space.
                      const preview = message.replace(/\s+/g, ' ');

                      return (
                        // Ensure the Box takes full width so truncation calculates correctly
                        <Box key={index} paddingLeft={2} width="100%">
                          {/* Use wrap="truncate" to ensure it fits the terminal width and doesn't wrap */}
                          <Text dimColor wrap="truncate">
                            {preview}
                          </Text>
                        </Box>
                      );
                    })}
                  {messageQueue.length > MAX_DISPLAYED_QUEUED_MESSAGES && (
                    <Box paddingLeft={2}>
                      <Text dimColor>
                        ... (+
                        {messageQueue.length - MAX_DISPLAYED_QUEUED_MESSAGES}
                        more)
                      </Text>
                    </Box>
                  )}
                </Box>
              )}

              <Box
                marginTop={1}
                justifyContent="space-between"
                width="100%"
                flexDirection={isNarrow ? 'column' : 'row'}
                alignItems={isNarrow ? 'flex-start' : 'center'}
              >
                <Box>
                  {process.env['GEMINI_SYSTEM_MD'] && (
                    <Text color={Colors.AccentRed}>|⌐■_■| </Text>
                  )}
                  {ctrlCPressedOnce ? (
                    <Text color={Colors.AccentYellow}>
                      Press Ctrl+C again to exit.
                    </Text>
                  ) : ctrlDPressedOnce ? (
                    <Text color={Colors.AccentYellow}>
                      Press Ctrl+D again to exit.
                    </Text>
                  ) : showEscapePrompt ? (
                    <Text color={Colors.Gray}>Press Esc again to clear.</Text>
                  ) : (
                    <ContextSummaryDisplay
                      ideContext={ideContextState}
                      geminiMdFileCount={geminiMdFileCount}
                      contextFileNames={contextFileNames}
                      mcpServers={config.getMcpServers()}
                      blockedMcpServers={config.getBlockedMcpServers()}
                      showToolDescriptions={showToolDescriptions}
                    />
                  )}
                </Box>
                <Box paddingTop={isNarrow ? 1 : 0}>
                  {showAutoAcceptIndicator !== ApprovalMode.DEFAULT &&
                    !shellModeActive && (
                      <AutoAcceptIndicator
                        approvalMode={showAutoAcceptIndicator}
                      />
                    )}
                  {shellModeActive && <ShellModeIndicator />}
                </Box>
              </Box>

              {showErrorDetails && (
                <OverflowProvider>
                  <Box flexDirection="column">
                    <DetailedMessagesDisplay
                      messages={filteredConsoleMessages}
                      maxHeight={
                        constrainHeight ? debugConsoleMaxHeight : undefined
                      }
                      width={inputWidth}
                    />
                    <ShowMoreLines constrainHeight={constrainHeight} />
                  </Box>
                </OverflowProvider>
              )}

              {isInputActive && (
                <InputPrompt
                  buffer={buffer}
                  inputWidth={inputWidth}
                  suggestionsWidth={suggestionsWidth}
                  onSubmit={handleFinalSubmit}
                  userMessages={userMessages}
                  onClearScreen={handleClearScreen}
                  config={config}
                  slashCommands={slashCommands}
                  commandContext={commandContext}
                  shellModeActive={shellModeActive}
                  setShellModeActive={setShellModeActive}
                  onEscapePromptChange={handleEscapePromptChange}
                  focus={isFocused}
                  vimHandleInput={vimHandleInput}
                  placeholder={placeholder}
                  isShellInputFocused={shellInputFocused}
                />
              )}
            </>
          )}

          {initError && streamingState !== StreamingState.Responding && (
            <Box
              borderStyle="round"
              borderColor={Colors.AccentRed}
              paddingX={1}
              marginBottom={1}
            >
              {history.find(
                (item) =>
                  item.type === 'error' && item.text?.includes(initError),
              )?.text ? (
                <Text color={Colors.AccentRed}>
                  {
                    history.find(
                      (item) =>
                        item.type === 'error' && item.text?.includes(initError),
                    )?.text
                  }
                </Text>
              ) : (
                <>
                  <Text color={Colors.AccentRed}>
                    Initialization Error: {initError}
                  </Text>
                  <Text color={Colors.AccentRed}>
                    {' '}
                    Please check API key and configuration.
                  </Text>
                </>
              )}
            </Box>
          )}
          {!settings.merged.hideFooter && (
            <Footer
              model={currentModel}
              targetDir={config.getTargetDir()}
              debugMode={config.getDebugMode()}
              branchName={branchName}
              debugMessage={debugMessage}
              corgiMode={corgiMode}
              errorCount={errorCount}
              showErrorDetails={showErrorDetails}
              showMemoryUsage={
                config.getDebugMode() ||
                settings.merged.showMemoryUsage ||
                false
              }
              promptTokenCount={sessionStats.lastPromptTokenCount}
              nightly={nightly}
              vimMode={vimModeEnabled ? vimMode : undefined}
              isTrustedFolder={isTrustedFolderState}
            />
          )}
        </Box>
      </Box>
    </StreamingContext.Provider>
  );
};<|MERGE_RESOLUTION|>--- conflicted
+++ resolved
@@ -225,20 +225,17 @@
   >();
   const [showEscapePrompt, setShowEscapePrompt] = useState(false);
   const [isProcessing, setIsProcessing] = useState<boolean>(false);
-<<<<<<< HEAD
   const [shellInputFocused, setShellInputFocused] = useState(false);
   const [cursorPosition, setCursorPosition] = useState<{
     x: number;
     y: number;
   } | null>(null);
-=======
   const {
     showWorkspaceMigrationDialog,
     workspaceExtensions,
     onWorkspaceMigrationDialogOpen,
     onWorkspaceMigrationDialogClose,
   } = useWorkspaceMigration(settings);
->>>>>>> c79f145b
 
   useEffect(() => {
     const unsubscribe = ideContext.subscribeToIdeContext(setIdeContextState);
