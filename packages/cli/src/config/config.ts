/**
 * @license
 * Copyright 2025 Google LLC
 * SPDX-License-Identifier: Apache-2.0
 */

import * as fs from 'node:fs';
import * as path from 'node:path';
import { homedir } from 'node:os';
import yargs from 'yargs/yargs';
import { hideBin } from 'yargs/helpers';
import process from 'node:process';
import { mcpCommand } from '../commands/mcp.js';
import type {
  TelemetryTarget,
  FileFilteringOptions,
  MCPServerConfig,
} from '@google/gemini-cli-core';
import { extensionsCommand } from '../commands/extensions.js';
import {
  Config,
  loadServerHierarchicalMemory,
  setGeminiMdFilename as setServerGeminiMdFilename,
  getCurrentGeminiMdFilename,
  ApprovalMode,
  DEFAULT_GEMINI_MODEL,
  DEFAULT_GEMINI_EMBEDDING_MODEL,
  DEFAULT_MEMORY_FILE_FILTERING_OPTIONS,
  FileDiscoveryService,
  ShellTool,
  EditTool,
  WriteFileTool,
} from '@google/gemini-cli-core';
import type { Settings } from './settings.js';

import type { Extension } from './extension.js';
import { annotateActiveExtensions } from './extension.js';
import { getCliVersion } from '../utils/version.js';
import { loadSandboxConfig } from './sandboxConfig.js';
import { resolvePath } from '../utils/resolvePath.js';
import { appEvents } from '../utils/events.js';

import { isWorkspaceTrusted } from './trustedFolders.js';

// Simple console logger for now - replace with actual logger if available
const logger = {
  // eslint-disable-next-line @typescript-eslint/no-explicit-any
  debug: (...args: any[]) => console.debug('[DEBUG]', ...args),
  // eslint-disable-next-line @typescript-eslint/no-explicit-any
  warn: (...args: any[]) => console.warn('[WARN]', ...args),
  // eslint-disable-next-line @typescript-eslint/no-explicit-any
  error: (...args: any[]) => console.error('[ERROR]', ...args),
};

export interface CliArgs {
  model: string | undefined;
  sandbox: boolean | string | undefined;
  sandboxImage: string | undefined;
  debug: boolean | undefined;
  prompt: string | undefined;
  promptInteractive: string | undefined;
  allFiles: boolean | undefined;
  showMemoryUsage: boolean | undefined;
  yolo: boolean | undefined;
  approvalMode: string | undefined;
  telemetry: boolean | undefined;
  checkpointing: boolean | undefined;
  telemetryTarget: string | undefined;
  telemetryOtlpEndpoint: string | undefined;
  telemetryOtlpProtocol: string | undefined;
  telemetryLogPrompts: boolean | undefined;
  telemetryOutfile: string | undefined;
  allowedMcpServerNames: string[] | undefined;
  allowedTools: string[] | undefined;
  experimentalAcp: boolean | undefined;
  extensions: string[] | undefined;
  listExtensions: boolean | undefined;
  proxy: string | undefined;
  includeDirectories: string[] | undefined;
  _: Array<string | number>;
  screenReader: boolean | undefined;
  useSmartEdit: boolean | undefined;
  sessionSummary: string | undefined;
  promptWords: string[] | undefined;
}

export async function parseArguments(settings: Settings): Promise<CliArgs> {
  const yargsInstance = yargs(hideBin(process.argv))
    .locale('en')
    .scriptName('gemini')
    .usage(
      'Usage: gemini [options] [command]\n\nGemini CLI - Launch an interactive CLI, use -p/--prompt for non-interactive mode',
    )
<<<<<<< HEAD
    .command('$0 [scriptPath]', 'Launch Gemini CLI', (yargsInstance) =>
=======
    .command('$0 [promptWords...]', 'Launch Gemini CLI', (yargsInstance) =>
>>>>>>> 3885f7b6
      yargsInstance
        .option('model', {
          alias: 'm',
          type: 'string',
          description: `Model`,
          default: process.env['GEMINI_MODEL'],
        })
        .option('prompt', {
          alias: 'p',
          type: 'string',
          description: 'Prompt. Appended to input on stdin (if any).',
        })
        .option('prompt-interactive', {
          alias: 'i',
          type: 'string',
          description:
            'Execute the provided prompt and continue in interactive mode',
        })
        .option('sandbox', {
          alias: 's',
          type: 'boolean',
          description: 'Run in sandbox?',
        })
        .option('sandbox-image', {
          type: 'string',
          description: 'Sandbox image URI.',
        })
        .option('debug', {
          alias: 'd',
          type: 'boolean',
          description: 'Run in debug mode?',
          default: false,
        })
        .option('all-files', {
          alias: ['a'],
          type: 'boolean',
          description: 'Include ALL files in context?',
          default: false,
        })
        .option('show-memory-usage', {
          type: 'boolean',
          description: 'Show memory usage in status bar',
          default: false,
        })
        .option('yolo', {
          alias: 'y',
          type: 'boolean',
          description:
            'Automatically accept all actions (aka YOLO mode, see https://www.youtube.com/watch?v=xvFZjo5PgG0 for more details)?',
          default: false,
        })
        .option('approval-mode', {
          type: 'string',
          choices: ['default', 'auto_edit', 'yolo'],
          description:
            'Set the approval mode: default (prompt for approval), auto_edit (auto-approve edit tools), yolo (auto-approve all tools)',
        })
        .option('telemetry', {
          type: 'boolean',
          description:
            'Enable telemetry? This flag specifically controls if telemetry is sent. Other --telemetry-* flags set specific values but do not enable telemetry on their own.',
        })
        .option('telemetry-target', {
          type: 'string',
          choices: ['local', 'gcp'],
          description:
            'Set the telemetry target (local or gcp). Overrides settings files.',
        })
        .option('telemetry-otlp-endpoint', {
          type: 'string',
          description:
            'Set the OTLP endpoint for telemetry. Overrides environment variables and settings files.',
        })
        .option('telemetry-otlp-protocol', {
          type: 'string',
          choices: ['grpc', 'http'],
          description:
            'Set the OTLP protocol for telemetry (grpc or http). Overrides settings files.',
        })
        .option('telemetry-log-prompts', {
          type: 'boolean',
          description:
            'Enable or disable logging of user prompts for telemetry. Overrides settings files.',
        })
        .option('telemetry-outfile', {
          type: 'string',
          description: 'Redirect all telemetry output to the specified file.',
        })
        .option('checkpointing', {
          alias: 'c',
          type: 'boolean',
          description: 'Enables checkpointing of file edits',
          default: false,
        })
        .option('experimental-acp', {
          type: 'boolean',
          description: 'Starts the agent in ACP mode',
        })
        .option('allowed-mcp-server-names', {
          type: 'array',
          string: true,
          description: 'Allowed MCP server names',
        })
        .option('allowed-tools', {
          type: 'array',
          string: true,
          description: 'Tools that are allowed to run without confirmation',
        })
        .option('extensions', {
          alias: 'e',
          type: 'array',
          string: true,
          description:
            'A list of extensions to use. If not provided, all extensions are used.',
        })
        .option('list-extensions', {
          alias: 'l',
          type: 'boolean',
          description: 'List all available extensions and exit.',
        })
        .option('proxy', {
          type: 'string',
          description:
            'Proxy for gemini client, like schema://user:password@host:port',
        })
        .option('include-directories', {
          type: 'array',
          string: true,
          description:
            'Additional directories to include in the workspace (comma-separated or multiple --include-directories)',
          coerce: (dirs: string[]) =>
            // Handle comma-separated values
            dirs.flatMap((dir) => dir.split(',').map((d) => d.trim())),
        })
        .option('screen-reader', {
          type: 'boolean',
          description: 'Enable screen reader mode for accessibility.',
          default: false,
        })
        .option('session-summary', {
          type: 'string',
          description: 'File to write session summary to.',
        })
        .deprecateOption(
          'telemetry',
          'Use settings.json instead. This flag will be removed in a future version.',
        )
        .deprecateOption(
          'telemetry-target',
          'Use settings.json instead. This flag will be removed in a future version.',
        )
        .deprecateOption(
          'telemetry-otlp-endpoint',
          'Use settings.json instead. This flag will be removed in a future version.',
        )
        .deprecateOption(
          'telemetry-otlp-protocol',
          'Use settings.json instead. This flag will be removed in a future version.',
        )
        .deprecateOption(
          'telemetry-log-prompts',
          'Use settings.json instead. This flag will be removed in a future version.',
        )
        .deprecateOption(
          'telemetry-outfile',
          'Use settings.json instead. This flag will be removed in a future version.',
        )
        .deprecateOption(
          'show-memory-usage',
          'Use settings.json instead. This flag will be removed in a future version.',
        )
        .deprecateOption(
          'sandbox-image',
          'Use settings.json instead. This flag will be removed in a future version.',
        )
        .deprecateOption(
          'proxy',
          'Use settings.json instead. This flag will be removed in a future version.',
        )
        .deprecateOption(
          'checkpointing',
          'Use settings.json instead. This flag will be removed in a future version.',
        )
        .deprecateOption(
          'all-files',
          'Use @ includes in the application instead. This flag will be removed in a future version.',
        )
        .deprecateOption(
          'prompt',
          'Use the positional prompt instead. This flag will be removed in a future version.',
        )
        .check((argv) => {
          const promptWords = argv['promptWords'] as string[] | undefined;
          if (argv['prompt'] && promptWords && promptWords.length > 0) {
            throw new Error(
              'Cannot use both a positional prompt and the --prompt (-p) flag together',
            );
          }
          if (argv['prompt'] && argv['promptInteractive']) {
            throw new Error(
              'Cannot use both --prompt (-p) and --prompt-interactive (-i) together',
            );
          }
          if (argv.yolo && argv['approvalMode']) {
            throw new Error(
              'Cannot use both --yolo (-y) and --approval-mode together. Use --approval-mode=yolo instead.',
            );
          }
          return true;
        }),
    )
    // Register MCP subcommands
    .command(mcpCommand);

  if (settings?.experimental?.extensionManagement ?? false) {
    yargsInstance.command(extensionsCommand);
  }

  yargsInstance
    .version(await getCliVersion()) // This will enable the --version flag based on package.json
    .alias('v', 'version')
    .help()
    .alias('h', 'help')
    .strict()
    .demandCommand(0, 0); // Allow base command to run with no subcommands

  yargsInstance.wrap(yargsInstance.terminalWidth());
  const result = await yargsInstance.parse();

  // Handle case where MCP subcommands are executed - they should exit the process
  // and not return to main CLI logic
  if (
    result._.length > 0 &&
    (result._[0] === 'mcp' || result._[0] === 'extensions')
  ) {
    // MCP commands handle their own execution and process exit
    process.exit(0);
  }

  // The import format is now only controlled by settings.memoryImportFormat
  // We no longer accept it as a CLI argument
  return result as unknown as CliArgs;
}

// This function is now a thin wrapper around the server's implementation.
// It's kept in the CLI for now as App.tsx directly calls it for memory refresh.
// TODO: Consider if App.tsx should get memory via a server call or if Config should refresh itself.
export async function loadHierarchicalGeminiMemory(
  currentWorkingDirectory: string,
  includeDirectoriesToReadGemini: readonly string[] = [],
  debugMode: boolean,
  fileService: FileDiscoveryService,
  settings: Settings,
  extensionContextFilePaths: string[] = [],
  folderTrust: boolean,
  memoryImportFormat: 'flat' | 'tree' = 'tree',
  fileFilteringOptions?: FileFilteringOptions,
): Promise<{ memoryContent: string; fileCount: number }> {
  // FIX: Use real, canonical paths for a reliable comparison to handle symlinks.
  const realCwd = fs.realpathSync(path.resolve(currentWorkingDirectory));
  const realHome = fs.realpathSync(path.resolve(homedir()));
  const isHomeDirectory = realCwd === realHome;

  // If it is the home directory, pass an empty string to the core memory
  // function to signal that it should skip the workspace search.
  const effectiveCwd = isHomeDirectory ? '' : currentWorkingDirectory;

  if (debugMode) {
    logger.debug(
      `CLI: Delegating hierarchical memory load to server for CWD: ${currentWorkingDirectory} (memoryImportFormat: ${memoryImportFormat})`,
    );
  }

  // Directly call the server function with the corrected path.
  return loadServerHierarchicalMemory(
    effectiveCwd,
    includeDirectoriesToReadGemini,
    debugMode,
    fileService,
    extensionContextFilePaths,
    folderTrust,
    memoryImportFormat,
    fileFilteringOptions,
    settings.context?.discoveryMaxDirs,
  );
}

export async function loadCliConfig(
  settings: Settings,
  extensions: Extension[],
  sessionId: string,
  argv: CliArgs,
  cwd: string = process.cwd(),
): Promise<Config> {
  const debugMode =
    argv.debug ||
    [process.env['DEBUG'], process.env['DEBUG_MODE']].some(
      (v) => v === 'true' || v === '1',
    ) ||
    false;
  const memoryImportFormat = settings.context?.importFormat || 'tree';

  const ideMode = settings.ide?.enabled ?? false;

  const folderTrust = settings.security?.folderTrust?.enabled ?? false;
  const trustedFolder = isWorkspaceTrusted(settings) ?? true;

  const allExtensions = annotateActiveExtensions(
    extensions,
    argv.extensions || [],
    cwd,
  );

  const activeExtensions = extensions.filter(
    (_, i) => allExtensions[i].isActive,
  );

  // Set the context filename in the server's memoryTool module BEFORE loading memory
  // TODO(b/343434939): This is a bit of a hack. The contextFileName should ideally be passed
  // directly to the Config constructor in core, and have core handle setGeminiMdFilename.
  // However, loadHierarchicalGeminiMemory is called *before* createServerConfig.
  if (settings.context?.fileName) {
    setServerGeminiMdFilename(settings.context.fileName);
  } else {
    // Reset to default if not provided in settings.
    setServerGeminiMdFilename(getCurrentGeminiMdFilename());
  }

  const extensionContextFilePaths = activeExtensions.flatMap(
    (e) => e.contextFiles,
  );

  const fileService = new FileDiscoveryService(cwd);

  const fileFiltering = {
    ...DEFAULT_MEMORY_FILE_FILTERING_OPTIONS,
    ...settings.context?.fileFiltering,
  };

  const includeDirectories = (settings.context?.includeDirectories || [])
    .map(resolvePath)
    .concat((argv.includeDirectories || []).map(resolvePath));

  // Call the (now wrapper) loadHierarchicalGeminiMemory which calls the server's version
  const { memoryContent, fileCount } = await loadHierarchicalGeminiMemory(
    cwd,
    settings.context?.loadMemoryFromIncludeDirectories
      ? includeDirectories
      : [],
    debugMode,
    fileService,
    settings,
    extensionContextFilePaths,
    trustedFolder,
    memoryImportFormat,
    fileFiltering,
  );

  let mcpServers = mergeMcpServers(settings, activeExtensions);
  const question =
    argv.promptInteractive || argv.prompt || (argv.promptWords || []).join(' ');

  // Determine approval mode with backward compatibility
  let approvalMode: ApprovalMode;
  if (argv.approvalMode) {
    // New --approval-mode flag takes precedence
    switch (argv.approvalMode) {
      case 'yolo':
        approvalMode = ApprovalMode.YOLO;
        break;
      case 'auto_edit':
        approvalMode = ApprovalMode.AUTO_EDIT;
        break;
      case 'default':
        approvalMode = ApprovalMode.DEFAULT;
        break;
      default:
        throw new Error(
          `Invalid approval mode: ${argv.approvalMode}. Valid values are: yolo, auto_edit, default`,
        );
    }
  } else {
    // Fallback to legacy --yolo flag behavior
    approvalMode =
      argv.yolo || false ? ApprovalMode.YOLO : ApprovalMode.DEFAULT;
  }

  // Force approval mode to default if the folder is not trusted.
  if (!trustedFolder && approvalMode !== ApprovalMode.DEFAULT) {
    logger.warn(
      `Approval mode overridden to "default" because the current folder is not trusted.`,
    );
    approvalMode = ApprovalMode.DEFAULT;
  }

  const interactive =
    !!argv.promptInteractive || (process.stdin.isTTY && question.length === 0);
  // In non-interactive mode, exclude tools that require a prompt.
  const extraExcludes: string[] = [];
  if (!interactive && !argv.experimentalAcp) {
    switch (approvalMode) {
      case ApprovalMode.DEFAULT:
        // In default non-interactive mode, all tools that require approval are excluded.
        extraExcludes.push(ShellTool.Name, EditTool.Name, WriteFileTool.Name);
        break;
      case ApprovalMode.AUTO_EDIT:
        // In auto-edit non-interactive mode, only tools that still require a prompt are excluded.
        extraExcludes.push(ShellTool.Name);
        break;
      case ApprovalMode.YOLO:
        // No extra excludes for YOLO mode.
        break;
      default:
        // This should never happen due to validation earlier, but satisfies the linter
        break;
    }
  }

  const excludeTools = mergeExcludeTools(
    settings,
    activeExtensions,
    extraExcludes.length > 0 ? extraExcludes : undefined,
  );
  const blockedMcpServers: Array<{ name: string; extensionName: string }> = [];

  if (!argv.allowedMcpServerNames) {
    if (settings.mcp?.allowed) {
      mcpServers = allowedMcpServers(
        mcpServers,
        settings.mcp.allowed,
        blockedMcpServers,
      );
    }

    if (settings.mcp?.excluded) {
      const excludedNames = new Set(settings.mcp.excluded.filter(Boolean));
      if (excludedNames.size > 0) {
        mcpServers = Object.fromEntries(
          Object.entries(mcpServers).filter(([key]) => !excludedNames.has(key)),
        );
      }
    }
  }

  if (argv.allowedMcpServerNames) {
    mcpServers = allowedMcpServers(
      mcpServers,
      argv.allowedMcpServerNames,
      blockedMcpServers,
    );
  }

  const sandboxConfig = await loadSandboxConfig(settings, argv);
  const screenReader =
    argv.screenReader !== undefined
      ? argv.screenReader
      : (settings.ui?.accessibility?.screenReader ?? false);
  return new Config({
    sessionId,
    embeddingModel: DEFAULT_GEMINI_EMBEDDING_MODEL,
    sandbox: sandboxConfig,
    targetDir: cwd,
    includeDirectories,
    loadMemoryFromIncludeDirectories:
      settings.context?.loadMemoryFromIncludeDirectories || false,
    debugMode,
    question,
    fullContext: argv.allFiles || false,
    coreTools: settings.tools?.core || undefined,
    allowedTools: argv.allowedTools || settings.tools?.allowed || undefined,
    excludeTools,
    toolDiscoveryCommand: settings.tools?.discoveryCommand,
    toolCallCommand: settings.tools?.callCommand,
    mcpServerCommand: settings.mcp?.serverCommand,
    mcpServers,
    userMemory: memoryContent,
    geminiMdFileCount: fileCount,
    approvalMode,
    showMemoryUsage:
      argv.showMemoryUsage || settings.ui?.showMemoryUsage || false,
    accessibility: {
      ...settings.ui?.accessibility,
      screenReader,
    },
    telemetry: {
      enabled: argv.telemetry ?? settings.telemetry?.enabled,
      target: (argv.telemetryTarget ??
        settings.telemetry?.target) as TelemetryTarget,
      otlpEndpoint:
        argv.telemetryOtlpEndpoint ??
        process.env['OTEL_EXPORTER_OTLP_ENDPOINT'] ??
        settings.telemetry?.otlpEndpoint,
      otlpProtocol: (['grpc', 'http'] as const).find(
        (p) =>
          p ===
          (argv.telemetryOtlpProtocol ?? settings.telemetry?.otlpProtocol),
      ),
      logPrompts: argv.telemetryLogPrompts ?? settings.telemetry?.logPrompts,
      outfile: argv.telemetryOutfile ?? settings.telemetry?.outfile,
    },
    usageStatisticsEnabled: settings.privacy?.usageStatisticsEnabled ?? true,
    fileFiltering: settings.context?.fileFiltering,
    checkpointing:
      argv.checkpointing || settings.general?.checkpointing?.enabled,
    proxy:
      argv.proxy ||
      process.env['HTTPS_PROXY'] ||
      process.env['https_proxy'] ||
      process.env['HTTP_PROXY'] ||
      process.env['http_proxy'],
    cwd,
    fileDiscoveryService: fileService,
    bugCommand: settings.advanced?.bugCommand,
    model: argv.model || settings.model?.name || DEFAULT_GEMINI_MODEL,
    extensionContextFilePaths,
    maxSessionTurns: settings.model?.maxSessionTurns ?? -1,
    experimentalZedIntegration: argv.experimentalAcp || false,
    listExtensions: argv.listExtensions || false,
    extensions: allExtensions,
    blockedMcpServers,
    noBrowser: !!process.env['NO_BROWSER'],
    summarizeToolOutput: settings.model?.summarizeToolOutput,
    ideMode,
    chatCompression: settings.model?.chatCompression,
    folderTrust,
    interactive,
    trustedFolder,
    useRipgrep: settings.tools?.useRipgrep,
    shouldUseNodePtyShell: settings.tools?.usePty,
    skipNextSpeakerCheck: settings.model?.skipNextSpeakerCheck,
    enablePromptCompletion: settings.general?.enablePromptCompletion ?? false,
    eventEmitter: appEvents,
    useSmartEdit: argv.useSmartEdit ?? settings.useSmartEdit,
  });
}

function allowedMcpServers(
  mcpServers: { [x: string]: MCPServerConfig },
  allowMCPServers: string[],
  blockedMcpServers: Array<{ name: string; extensionName: string }>,
) {
  const allowedNames = new Set(allowMCPServers.filter(Boolean));
  if (allowedNames.size > 0) {
    mcpServers = Object.fromEntries(
      Object.entries(mcpServers).filter(([key, server]) => {
        const isAllowed = allowedNames.has(key);
        if (!isAllowed) {
          blockedMcpServers.push({
            name: key,
            extensionName: server.extensionName || '',
          });
        }
        return isAllowed;
      }),
    );
  } else {
    blockedMcpServers.push(
      ...Object.entries(mcpServers).map(([key, server]) => ({
        name: key,
        extensionName: server.extensionName || '',
      })),
    );
    mcpServers = {};
  }
  return mcpServers;
}

function mergeMcpServers(settings: Settings, extensions: Extension[]) {
  const mcpServers = { ...(settings.mcpServers || {}) };
  for (const extension of extensions) {
    Object.entries(extension.config.mcpServers || {}).forEach(
      ([key, server]) => {
        if (mcpServers[key]) {
          logger.warn(
            `Skipping extension MCP config for server with key "${key}" as it already exists.`,
          );
          return;
        }
        mcpServers[key] = {
          ...server,
          extensionName: extension.config.name,
        };
      },
    );
  }
  return mcpServers;
}

function mergeExcludeTools(
  settings: Settings,
  extensions: Extension[],
  extraExcludes?: string[] | undefined,
): string[] {
  const allExcludeTools = new Set([
    ...(settings.tools?.exclude || []),
    ...(extraExcludes || []),
  ]);
  for (const extension of extensions) {
    for (const tool of extension.config.excludeTools || []) {
      allExcludeTools.add(tool);
    }
  }
  return [...allExcludeTools];
}<|MERGE_RESOLUTION|>--- conflicted
+++ resolved
@@ -91,11 +91,7 @@
     .usage(
       'Usage: gemini [options] [command]\n\nGemini CLI - Launch an interactive CLI, use -p/--prompt for non-interactive mode',
     )
-<<<<<<< HEAD
-    .command('$0 [scriptPath]', 'Launch Gemini CLI', (yargsInstance) =>
-=======
     .command('$0 [promptWords...]', 'Launch Gemini CLI', (yargsInstance) =>
->>>>>>> 3885f7b6
       yargsInstance
         .option('model', {
           alias: 'm',
