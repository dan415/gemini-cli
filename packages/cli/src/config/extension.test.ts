--- conflicted
+++ resolved
@@ -30,11 +30,8 @@
   type MCPServerConfig,
   ClearcutLogger,
   type Config,
-<<<<<<< HEAD
   ExtensionEnableEvent,
-=======
   ExtensionUninstallEvent,
->>>>>>> 6949e5b6
 } from '@google/gemini-cli-core';
 import { execSync } from 'node:child_process';
 import { SettingScope, loadSettings } from './settings.js';
