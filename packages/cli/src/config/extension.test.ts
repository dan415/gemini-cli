--- conflicted
+++ resolved
@@ -31,10 +31,7 @@
   type MCPServerConfig,
   ClearcutLogger,
   type Config,
-<<<<<<< HEAD
   ExtensionEnableEvent,
-=======
->>>>>>> 8a5e6923
   ExtensionUninstallEvent,
 } from '@google/gemini-cli-core';
 import { execSync } from 'node:child_process';
