--- conflicted
+++ resolved
@@ -49,13 +49,8 @@
 } from './models.js';
 import { shouldAttemptBrowserLaunch } from '../utils/browser.js';
 import type { MCPOAuthConfig } from '../mcp/oauth-provider.js';
-<<<<<<< HEAD
-import { IdeClient } from '../ide/ide-client.js';
-import { ideContext } from '../ide/ideContext.js';
+import { ideContextStore } from '../ide/ideContext.js';
 import { WriteTodosTool } from '../tools/write-todos.js';
-=======
-import { ideContextStore } from '../ide/ideContext.js';
->>>>>>> 2135dbb6
 import type { FileSystemService } from '../services/fileSystemService.js';
 import { StandardFileSystemService } from '../services/fileSystemService.js';
 import {
